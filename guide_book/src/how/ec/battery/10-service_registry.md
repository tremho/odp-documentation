--- conflicted
+++ resolved
@@ -849,23 +849,17 @@
 ✍ Sending test BatteryEvent...
 ✅ Test BatteryEvent sent
 ```
-<<<<<<< HEAD
-=======
 
 So we can see that the services fire up and once the ready signal is seen, we send our test message.
 This establishes the basic skeletal flow we need to complete our service wirings and tests.
 
 With our components registered, we are now ready to begin testing real message flows and simulate battery behaviors under event-driven conditions.
->>>>>>> b387432d
-
-So we can see that the services fire up and once the ready signal is seen, we send our test message.
-This establishes the basic skeletal flow we need to complete our service wirings and tests.
-
-With our components registered, we are now ready to begin testing real message flows and simulate battery behaviors under event-driven conditions.
-
-
-
-
-
-
-
+
+
+
+
+
+
+
+
+
