--- conflicted
+++ resolved
@@ -9,11 +9,7 @@
 
 We create tests for our components because we need to assert that they perform according to specification.  Unlike our `println!` output, tests are non-intrusive and do not alter the code of the system under test.  A _test framework_ is used to call into the tested code and exercise it according to procedures that provide confidence that the system being tested will perform as expected if put into a larger system.
 
-<<<<<<< HEAD
-If we decide to add new features (such as support for a removable battery), we can use the test framework to monitor our development progress.  
-=======
 If we decide to add new features (such as support for a removable battery), we can use the test framework to monitor our development progress.
->>>>>>> b387432d
 
 In fact, "Test-Driven Development" (TDD) is a proven software development approach that begins with defining the tests that match the specification of a software system and then builds the software to meet the tests.
 
@@ -25,128 +21,6 @@
 
 Code for Integration Tests are typically in a separate .rs file (often within a 'test' directory).  Unit Tests may also be separate, but it is also conventional for Unit Tests to be included in the same Rust code file as the component code itself.
 In our Mock Battery case, we will put these first tests within our mock_battery.rs file.
-<<<<<<< HEAD
-This keeps our tests co-located with the implementation and avoids the need for additional test scaffolding. 
-If later the virtual battery or HAL layer is changed to match a different target, or the component is placed into a slightly different service structure, the tests are still valid and since they live with the code, it is good modular hygiene to include the unit tests along with the code file.
-Since we're implementing traits intended for broader reuse, but are only concerned with our one MockBattery implementation for now, embedding the tests here is both practical and instructive.
-
-
-## Preparing for testing
-Rust's `Cargo` already supports a test framework, so there is no additional framework installation or setup needed.
-
-However, there are some differences in the threading model that is used when we are testing using Embassy Executor.  
-
-We need an asynchronous context for testing our asynchronous method traits, so we construct our test flow in the same way we constructed our `main()` function, and will use the Embassy `Executor` to spawn asynchronous tasks that call upon the traits we wish to test.
-
-Due to thread and Mutex handling differences between a standard run and test framework run, we need to make a few simple refactors to our existing code so that it will handle both cases.
-
-To do this, we will first define a helper module named `mutex.rs` with this content:
-```rust
-extern crate alloc;
-
-#[cfg(test)]
-pub use std::sync::Arc;
-#[cfg(test)]
-pub use embassy_sync::blocking_mutex::raw::NoopRawMutex as RawMutex;
-
-#[cfg(not(test))]
-pub use alloc::sync::Arc;
-#[cfg(not(test))]
-pub use embassy_sync::blocking_mutex::raw::ThreadModeRawMutex as RawMutex;
-
-// Common export regardless of test or target
-pub use embassy_sync::mutex::Mutex;
-```
-As you can see, this chooses the definition of Arc and which RawMutex type to apply, as these have ramifications across the different environments, and does so with the management of `#[cfg(test)]` and `#[cfg(not(test))]` preprocessor directives.
-
-Make this module known to your `lib.rs` file as well:
-```rust
-pub mod mock_battery;
-pub mod virtual_battery;
-pub mod mock_battery_device;
-pub mod espi_service;
-pub mod mock_battery_controller;
-pub mod types;
-pub mod mutex;
-```
-
-Now, we will make some replacements to use this new helper.
-
-🗎 In `espi_service.rs`, remove the line
-
-```rust
-use embassy_sync::blocking_mutex::raw::ThreadModeRawMutex;
-```
-and replace it with
-```rust
-use crate::mutex::RawMutex;
-```
-and further down, in the declaration of `pub struct EspiService`, change
-```rust
- _signal: Signal<ThreadModeRawMutex, BatteryEvent>
- ```
- to
- ```rust
-  _signal: Signal<RawMutex, BatteryEvent>
-  ```
-
-🗎 In `main.rs`:
-
-remove
-```rust
-use embassy_sync::blocking_mutex::raw::ThreadModeRawMutex;
-use embassy_sync::mutex::Mutex;
-```
-and replace it with
-```rust
-use mock_battery::mutex::RawMutex;
-```
-
-and replace
-```rust
- pub struct BatteryFuelReadySignal {
-    signal: Signal<ThreadModeRawMutex, ()>,
- }
- ```
- with
- ```rust
-  pub struct BatteryFuelReadySignal {
-    signal: Signal<RawMutex, ()>,
- }
-
-🗎 In `mock_battery.rs`:
-
-remove the line
-```rust
-extern crate alloc;
-```
-
-remove the lines
-```rust
-use embassy_sync::blocking_mutex::raw::ThreadModeRawMutex;
-use embassy_sync::mutex::Mutex;
-use alloc::sync::Arc;
-```
-and replace with
-```rust
-use crate::mutex::{Arc, Mutex, RawMutex};
-```
-replace
-```rust
- pub struct MockBattery {
-    pub state: Arc<Mutex<ThreadModeRawMutex, VirtualBatteryState>>,
- }
- ```
- with
- ```rust
-  pub struct MockBattery {
-    pub state: Arc<Mutex<RawMutex, VirtualBatteryState>>,
- }```
-
-
-
-🗎 Replace `type.rs` with:
-=======
 This keeps our tests co-located with the implementation and avoids the need for additional test scaffolding.
 If later the virtual battery or HAL layer is changed to match a different target, or the component is placed into a slightly different service structure, the tests are still valid and since they live with the code, it is good modular hygiene to include the unit tests along with the code file.
 Since we're implementing traits intended for broader reuse, but are only concerned with our one MockBattery implementation for now, embedding the tests here is both practical and instructive.
@@ -235,7 +109,6 @@
  }
 
  🗎 Replace `type.rs` with:
->>>>>>> b387432d
 ```rust
 // mock_battery/src/types.rs
 
@@ -245,57 +118,6 @@
 
 pub type BatteryChannel = Channel<RawMutex, BatteryEvent, 4>;
 ```
-<<<<<<< HEAD
-
-🗎 in your `mock_battery/Cargo.toml` file, add this section:
-```toml
-[dev-dependencies]
-embassy-executor = { workspace = true,  features = ["arch-std"] }
-```
-
-now do a `cargo clean` and `cargo build` to insure the refactoring was successful.
-
-### Before testing
-
-We run tests with the `cargo test` command.
-
-If you issues a `cargo test` command now, by itself, you should see a compile step followed by a series of unit test reports for each module of the workspace, including all the dependencies.  You may also see some test warnings or failures from some of these.  Do not be concerned with these.  If you are seeing test failures from embassy-executor-macros, this is because these tests are designed against an expected embedded target.
-
-If this bothers you, you can get a clean all-workspace test run with the command `cargo test --workspace --exclude embassy-executor-macros`
-
-But we are not really interested in the test results of the dependent modules (unless we were planning on contributing to those projects), so we will want to run our tests confined to our own project. 
-
-Use the command `cargo test -p mock_battery` to run the tests we define for our project.
-
-This will report `running 0 tests` of course, because we haven't created any yet.
-
-#### A Framework within a Framework - Embedded Unit Testing with Embassy
-
-At this point, it may come as no surprise that the standard `#[test]` framework presented by Rust/Cargo is insufficient for our needs. The classic Rust test framework is great for standard non-async unit tests. But as we already know the systems we want to test are async. We've already refactored our code to be compatible with differing thread/mutex handling, so what now?
-
-#### When enough isn't enough
-
-There are several obstacles against us as we try to implement tests in the classic way if we want our code to:
-1. Be async compatible
-2. Be testable in both desktop and embedded contexts
-3. Be transferable to testing on an embedded context without further refactoring
-
-Normal test functions do not have an async entry point, so calling upon async methods becomes problematic at the least.
-
-Tests are assumed to execute in their own thread and succeed when completing that thread.
-
-To maintain consistency with the way we execute our methods in general, we choose to employ Embassy `Executor` here again. This makes sense because it is the same mechanisims by which our `main()` tasks have been dispatched.  
-
-But a test framework assumes the system under test -- in this case what we do in `executor.run()` -- will exit cleanly when completed. But Embassy `executor.run()` is designed to be non-returning function and there is no way to break its loop.  The only remedy is to exit the process altogether, which is kind of a nuclear option but it does signal to the test framework that tests are complete for this unit.
-
-There are async test harnesses -- our former friend `tokio` comes to mind -- but this is incompatible with the ultimate goal of having our tests be executable in an embedded target, and comes with refactoring ramifications of its own besides.
-
-So we have created a sort of _compatible async test framework_ pattern that deviates from the standard in order to address these shortcomings.
-
-This pattern gives us a way to execute asynchronous tests in a form that mirrors our runtime execution model, while still remaining compatible with the `cargo test` harness.
-
-In the next section, we’ll demonstrate this test pattern in action by validating two key `SmartBattery` methods — `voltage()` and `current()` — and then proceed to verify the rest of the initial state.
-=======
 🗎 in your `mock_battery/Cargo.toml` file, add this section:
 ```toml
 [dev-dependencies]
@@ -335,7 +157,6 @@
 But a test framework assumes the system under test -- in this case what we do in `executor.run()` -- will exit cleanly when completed. But Embassy `executor.run()` is designed to be non-returning function and there is no way to break its loop.  The only remedy is to exit the process altogether, which is kind of a nuclear option but it does signal to the test framework that tests are complete for this unit.
 
 There are async test harnesses -- our former friend `tokio` comes to mind -- but this is incompatible with the ultimate goal of having our tests be executable in an embedded target, and comes with refactoring ramifications of its own besides.
->>>>>>> b387432d
 
 So we have created a sort of _compatible async test framework_ pattern that deviates from the standard in order to address these shortcomings.
 
