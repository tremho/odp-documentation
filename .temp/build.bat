--- conflicted
+++ resolved
@@ -9,8 +9,4 @@
 cd .\.temp
 md .\guide
 cd ..\guide_book
-<<<<<<< HEAD
-xcopy "book\*" "..\.temp\guide" /E /I /Y
-=======
-xcopy "book\*" "..\.temp\guide" /E /I /Y
->>>>>>> b387432d
+xcopy "book\*" "..\.temp\guide" /E /I /Y